"""A wrapper API for I2C methods for Raspberry Pi

Copyright (c) 2019 Colin Dietrich
"""

from meerkat import i2c_quickwire


class WrapI2C:
    def __init__(self, bus_n, bus_addr):
        """Set the I2C communications to the worker device specified by 
        the address

        Parameters
        ----------
        bus_n : int, i2c bus connected to worker devices
        bus_addr : hex, address of worker device on i2c bus
        #
        #
        """
        self.bus = i2c_quickwire.I2CMaster(n=bus_n)
        self.bus_addr = bus_addr

<<<<<<< HEAD
=======
    def scan(self):
        """Scan I2C bus for devices

        Returns
        -------
        list of addresses found, in hex notation
        """
        import subprocess
        bash_command = "i2cdetect -y 1"
        process = subprocess.Popen(bash_command.split(), stdout=subprocess.PIPE)
        output, error = process.communicate()
        return ["0x"+a.decode() for a in output.split()[16:] if (b":" not in a) and (a != b"--")]
        
>>>>>>> 2ed16189
    ### 1 byte = 8 bits ###
        
    def read_byte(self):
        """Read one byte from worker device
        
        Returns
        -------
        int, 8 bits of data
        """
        return self.bus.get(self.bus_addr, 1)[0]
        
    def write_byte(self, data):
        """Write one byte to worker device
        
        Parameters
        ----------
        data : int, 8 bits of data
        """
        self.bus.write_bytes(self.bus_addr, data)

    ### nbit ###
    
    def read_n_bytes(self, n, flip_MSB=True):
        """Read bytes (n total) from worker device, handle MSB flip behavior
        on Raspberry Pi.  Tested on Pi3 B v1.2 and Pi4 4GB.  
        Atlas Sci source pointed to this solution.

        Parameters
        ----------
        n : int, number of bytes to read
        flip_MSB : bool, flip the Most Significant Bit (MSB)
        
        Returns
        -------
        iterable of bytes
        """
        values = self.bus.get(self.bus_addr, n)[0]
        if flip_MSB:
            return bytes(bytearray(c & ~0x80 for c in values[1:] if c != 0))
        else:
            return values
        
    def write_n_bytes(self, *data):
        """Write bytes (n total) to worker device.
        
        Parameters
        ----------
        *data : iterable of bytes
        """
        self.bus.write_bytes(self.bus_addr, *data)
    
    ### 8bit Register ###

    def read_register_8bit(self, reg_addr):
        """Get the values from one registry
        
        Parameters
        ----------
        reg_addr : int, registry internal to the worker device to read

        Returns
        -------
        16 bit value of registry
        """
        value = self.read_register_nbit(reg_addr, 1)
        return int.from_bytes(value, byteorder='big')
    
    def write_register_8bit(self, reg_addr, data):
        """Write a 16 bit register.  Breaks 16 bit data into list of 
        8 bit values.

        Parameters
        ----------
        reg_addr : int, register internal to the worker device
        data : int, 8 bit value to write
        """
        self.bus.write_bytes(self.bus_addr, reg_addr, data)
        
    ### 16bit Register ###
    
    def read_register_16bit(self, reg_addr):
        """Get the values from one registry
        
        Parameters
        ----------
        reg_addr : int, registry internal to the worker device to read

        Returns
        -------
        16 bit value of registry
<<<<<<< HEAD
        """
        value = self.read_register_nbit(reg_addr, 2)
        return int.from_bytes(value, byteorder='big')

    def write_register_16bit(self, reg_addr, data):
        """Write a 16 bit register.  Breaks 16 bit data into list of 
        8 bit values.

        Parameters
        ----------
        reg_addr : int, register internal to the worker device
        data : int, 16 bit value to write
        """
=======
        """
        value = self.read_register_nbit(reg_addr, 2)
        return int.from_bytes(value, byteorder='big')

    def write_register_16bit(self, reg_addr, data):
        """Write a 16 bit register.  Breaks 16 bit data into list of 
        8 bit values.

        Parameters
        ----------
        reg_addr : int, register internal to the worker device
        data : int, 16 bit value to write
        """
>>>>>>> 2ed16189
        #
        #
        #
        #
        self.bus.write_bytes(self.bus_addr, reg_addr, data >> 8, data & 0xff)
        
    ### nbit Register ###
        
    def read_register_nbit(self, reg_addr, n):
        """Get the values from one registry
        
        Parameters
        ----------
        reg_addr : int, registry internal to the worker device to read
        n : int, number of bits to read

        Returns
        -------
        n bit values
        """
        self.bus.write_bytes(self.bus_addr, reg_addr)
        return self.bus.get(self.bus_addr, n)[0]<|MERGE_RESOLUTION|>--- conflicted
+++ resolved
@@ -21,8 +21,6 @@
         self.bus = i2c_quickwire.I2CMaster(n=bus_n)
         self.bus_addr = bus_addr
 
-<<<<<<< HEAD
-=======
     def scan(self):
         """Scan I2C bus for devices
 
@@ -36,7 +34,6 @@
         output, error = process.communicate()
         return ["0x"+a.decode() for a in output.split()[16:] if (b":" not in a) and (a != b"--")]
         
->>>>>>> 2ed16189
     ### 1 byte = 8 bits ###
         
     def read_byte(self):
@@ -127,7 +124,6 @@
         Returns
         -------
         16 bit value of registry
-<<<<<<< HEAD
         """
         value = self.read_register_nbit(reg_addr, 2)
         return int.from_bytes(value, byteorder='big')
@@ -141,21 +137,6 @@
         reg_addr : int, register internal to the worker device
         data : int, 16 bit value to write
         """
-=======
-        """
-        value = self.read_register_nbit(reg_addr, 2)
-        return int.from_bytes(value, byteorder='big')
-
-    def write_register_16bit(self, reg_addr, data):
-        """Write a 16 bit register.  Breaks 16 bit data into list of 
-        8 bit values.
-
-        Parameters
-        ----------
-        reg_addr : int, register internal to the worker device
-        data : int, 16 bit value to write
-        """
->>>>>>> 2ed16189
         #
         #
         #
