"""Sensirion SCD4x CO2 sensor
Chapter references (chr x.x) to Datasheet version '1.1 - April 2021'
2021 Colin Dietrich"""

from meerkat.base import I2C, time
from meerkat.data import Meta, CSVWriter, JSONWriter


def CRC_calc(data):
    """Sensirion Common CRC checksum for 2-byte packets. See ch 3.11

    Parameters
    ----------
    data : sequence of 2 bytes

    Returns
    -------
    int, CRC check sum
    """
    crc = 0xFF
    for i in range (0, 2):
        crc = crc ^ data[i]
        for j in range(8, 0, -1):
            if crc & 0x80:
                crc = (crc << 1) ^ 0x31
            else:
                crc = crc << 1
    crc = crc & 0x0000FF
    return crc

def CRC_check(data, verbose=False):
    """Apply the Sensirion Common CRC checksum for 2-byte packets
    to a byte array. Check that all values received are uncorrupted
    by matching the CRC checksum byte (third after 2 data bytes) and
    returning the data bytes.

    Parameters
    ----------
    data : sequence of data, 3 per data value where
        bytes 0 and 1 are data
        byte 2 is the CRC checksum bytes

    Returns
    -------
    sequence of data values with checksum removed
    or
    None if sequence is corrupt and does not match checksum
    """
    d = []
    for i in range(2, len(data), 3):
        crc = data[i]
        n0 = data[i-2]
        n1 = data[i-1]
        crc_calc = CRC_calc([n0, n1])
        if verbose:
            print('crc:', crc, 'crc_calc:', crc_calc)
        if (crc_calc == crc):
            d.append(n0)
            d.append(n1)
        else:
            return d
    return d


class SCD4x():
    def __init__(self, bus_n, bus_addr=0x62, output='csv', sensor_id='SCD4x'):
        """Initialize worker device on i2c bus.

        Parameters
        ----------
        bus_n : int, i2c bus number on Controller
        bus_addr : int, i2c bus number of this Worker device
        output : str, writer output format, either 'csv' or 'json'
        sensor_id : str, sensor id, 'BME680' by default
        """

        # i2c bus
        self.bus = I2C(bus_n=bus_n, bus_addr=bus_addr)

        # information about this device
        self.metadata = Meta(name='SCD4x')
        self.metadata.description = 'SCD4x CO2 gas Sensor'
        self.metadata.urls = 'https://www.sensirion.com/en/environmental-sensors/carbon-dioxide-sensors/carbon-dioxide-sensor-scd4x/'
        self.metadata.manufacturer = 'Sensirion'

        self.metadata.header    = ['system_id', 'sensor_id', 'description', 'sample_n', 'co2',         'tC',              'rh']
        self.metadata.dtype     = ['str',       'str',       'str',         'int',      'int',         'float',           'int']
        self.metadata.units     = ['NA',        'NA',        'NA',          'count',    'ppm',         'degrees Celsius', 'percent']
        self.metadata.accuracy  = ['NA',        'NA',        'NA',          '1',        '+/- 40 + 5%', '+/- 1.5',         '+/- 0.4']
        self.metadata.precision = ['NA',        'NA',        'NA',          'NA',       '+/- 10',      '+/- 0.1',         '+/- 0.4']
        self.metadata.range     = ['NA',        'NA',        'NA',          'NA',       '0-40000',     '-10-60',          '0-100']

        self.metadata.bus_n = bus_n
        self.metadata.bus_addr = hex(bus_addr)

        # configuration settings of device
        self.metadata.tC_offset = None
        self.metadata.altitude  = None
        self.metadata_update()

        # data recording information
        self.system_id = None
        self.sensor_id = sensor_id
        self.dt = None

        self.writer_output = output
        self.csv_writer  = CSVWriter(metadata=self.metadata, time_source='std_time_ms')
        self.json_writer = JSONWriter(metadata=self.metadata, time_source='std_time_ms')
<<<<<<< HEAD
    
=======

    def metadata_update(self):
        """Get the configuration settings for this device
        and add to metadata"""
        self.metadata.tC_offset = get_temperature_offset()
        self.metadata.altitude  = get_sensor_altitude()

>>>>>>> 8e40dd89
    # Basic Commands, Ch 3.5
    def start_periodic_measurement(self):
        """Start periodic measurement, updating at a 5 second interval. See Ch 3.5.1"""
        self.bus.write_n_bytes([0x21, 0xB1])

    def read_measurement(self):
        """Read measurement from sensor. See Ch 3.5.2

        Returns
        -------
        co2 : int, CO2 concentration in ppm
        t : float, temperature in degrees Celsius
        rh : int, relative humidity in percent
        """
        self.bus.write_n_bytes([0xEC, 0x05])
        time.sleep(0.002)
        d = self.bus.read_n_bytes(9)
        d = CRC_check(d)

        co2 = d[0] << 8 | d[1]
        t   = d[2] << 8 | d[3]
        rh  = d[4] << 8 | d[5]

        t = -45 + 175 * t / 2**16
        rh = 100 * rh / 2**16

        d = [co2, t, rh]
        d = [round(n, 2) for n in d]
        return d

    def stop_periodic_measurement(self):
        """Stop periodic measurement to change configuration or
        to save power. Note the sensor will only respond to other
        commands after waiting 500ms after this command. See Ch 3.5.3"""
        self.bus.write_n_bytes([0x3F, 0x86])

    # On-chip output signal compensation, Ch 3.6
    def set_temperature_offset(self, tC):
        """Set the temperature offest, which only affects
        RH and T output. See Ch 3.6.1

        Parameters
        tC : float, temperature offset in degrees Celsius
        """
        tC = int((tC * 2**16) / 175)
        d0 = tC >> 8
        d1 = tC & 0xff
        d2 = CRC_calc([d0, d1])
        self.bus.write_n_bytes([0x24, 0x1D, d0, d1, d2])
        time.sleep(0.01)

    def get_temperature_offset(self):
        """Get the temperature offset, which only affects
        RH and T output. See Ch 3.6.2

        Returns
        -------
        float, temperature offset in degrees Celsius
        """
        self.bus.write_n_bytes([0x23, 0x18])
        time.sleep(0.01)
        d = self.bus.read_n_bytes(3)
        d = CRC_check(d)
        d = d[0] << 8 | d[1]
        return (175 * d) / 2**16

    def set_sensor_altitude(self, meters):
        """Set the altitude into memory. See Ch 3.6.3"""
        d0 = meters >> 8
        d1 = meters & 0xff
        d2 = CRC_calc([d0, d1])
        self.bus.write_n_bytes([0x24, 0x27, d0, d1, d2])
        time.sleep(0.01)

    def get_sensor_altitude(self):
        """Get the altitude set in memory, this is not an
        active measurement. See Ch 3.6.4

        Returns
        -------
        int, altitude in meters above sea level
        """
        self.bus.write_n_bytes([0x23, 0x22])
        time.sleep(0.002)
        d = self.bus.read_n_bytes(3)
        d = CRC_check(d)
        return d[0] << 8 | d[1]

    def set_ambient_pressure(self, pressure):
        """Set ambient pressure to enable continuous pressure
        compensation. See Ch 3.6.5

        Parameters
        ----------
        pressure : int, pressure in Pascals (Pa)
        """
        pressure = int(pressure / 100)
        d = [pressure >> 8, pressure & 0xFF]
        d0 = pressure >> 8
        d1 = pressure & 0xff
        d2 = CRC_calc([d0, d1])
        self.bus.write_n_bytes([0xE0, 0x00, d0, d1, d2])
        time.sleep(0.002)

    # Field Calibration, Ch 3.7
    def perform_forced_recalibration(self, target_ppm):
        """Perform forced recalibration (FRC). See Ch 3.7.1

        Parameters
        ----------
        target_ppm : int, target CO2 ppm

        Returns
        -------
        int, FRC correction in CO2 ppm
            or
        None if FRC failed
        """
        self.bus.write_n_bytes([0x36, 0x2F])
        time.sleep(0.41)
        d = self.bus.read_n_bytes(3)
        d = CRC_check(d)
        d = d[0] << 8 | d[1]
        if d == 0xFFF:
            return None
        else:
            return d - 0x8000

    def set_automatic_self_calibration(self, asc):
        """Set Automatic Self Calibration (ASC) state. See Ch 3.7.2

        Parameters
        ----------
        asc : bool, True for ASC enabled, False for disabled
        """

        if asc == True:
            w0 = 0x01
        else:
            w0 = 0x00
        crc = CRC_calc([0x00, w0])
        d = [0x00, w0, crc]
        self.bus.write_n_bytes([0x24, 0x16] + d)
        time.sleep(0.002)

    def get_automatic_self_calibration(self):
        """Get Automatic Self Calibration (ASC) state. See Ch 3.7.3

        Returns
        -------
        bool, True if ASC is enabled, False for disabled
        """
        self.bus.write_n_bytes([0x23, 0x13])
        time.sleep(0.002)
        d = self.bus.read_n_bytes(3)
        d = CRC_check(d)
        d = d[0] << 8 | d[1]
        if d == 0:
            return False
        else:
            return True

    # Low Power, Ch 3.8
    def start_low_power_periodic_measuremet(self):
        """Start low power periodic measurement, updates in
        approximately 30 seconds. See Ch 3.8.1"""
        self.bus.write_n_bytes([0x21, 0xAC])

    def data_ready(self):
        """Check if data is ready. See Ch 3.8.2

        Returns
        -------
        bool, True if data is ready, otherwise False
        """
        self.bus.write_n_bytes([0xE4, 0xB8])
        d = self.bus.read_n_bytes(3)
        d = CRC_check(d)
        d = d[0] << 8 | d[1]
        d = d & 0b11111111111
        if d == 0:
            return False
        else:
            return True

    # Advanced Features, Ch 3.9
    def persist_settings(self):
        """Stores current configuration in the EEPROM making them
        persist across power-cycling. To avoid failure of the EEPROM,
        this feature should only be used as required and if actual
        changes to the configuration have been made. See Ch 3.9.1"""
        self.bus.write_n_bytes([0x36, 0x15])
        time.sleep(0.8)

    def get_serial_number(self):
        """Read the serial number to identify the chip and
        verify presense of the sensor. See Ch 3.9.2"""
        self.bus.write_n_bytes([0x36, 0x82])
        time.sleep(0.01)
        d = self.bus.read_n_bytes(9)
        d = CRC_check(d)
        da = []
        for n in range(0, len(d), 2):
            da.append(d[n] << 8 | d[n+1])
        return da[0] << 32 | da[1] << 16 | da[2]

    def perform_self_test(self):
        """Perform a self test as an end-of-line test to check sensor
        functionality and the power supply to the sensor. See Ch 3.9.3"""
        self.bus.write_n_bytes([0x36, 0x39])
        time.sleep(11)
        d = self.bus.read_n_bytes(3)
        d = CRC_check(d)
        return d[0] << 8 | d[1]

    def perform_factory_reset(self):
        """Resets all configuration settings stored in EEPROM and
        erases the FRC and ASC algorithm history. See Ch 3.9.4"""
        self.bus.write_n_bytes([0x36, 0x32])

    def reinit(self):
        """Reinitializes the sensor by reloading user settings from
        EEPROM. See Ch 3.9.5"""
        self.bus.write_n_bytes([0x36, 0x46])

    # Low Power Single Shot, (SCD41 only), Ch 3.10
    def measure_single_shot(self):
        """On-demand measurement of CO2 concentration, relative humidity
        and temperature. See Ch 3.10.1"""
        self.bus.write_n_bytes([0x21, 0x9D])
        time.sleep(5)

    def measure_single_shot_blocking(self):
        """On-demand measurement of CO2 concentration, relative humidity
        and temperature. See Ch 3.10.1

        Returns
        -------
        co2 : int, CO2 concentration in ppm
        t : float, temperature in degrees Celsius
        rh : int, relative humidity in percent
        """

        t0 = time.time()
        self.measure_single_shot()
        time.sleep(5)  # 5000 ms
        self.dt =  time.time() - t0
        return self.read_measurement()


    def read_measurement_blocking(self):
        """Read measurement from sensor. See Ch 3.5.2

        Returns
        -------
        co2 : int, CO2 concentration in ppm
        t : float, temperature in degrees Celsius
        rh : int, relative humidity in percent
        """
        pass

    def measure_single_shot_rht_only(self):
        """On-demand measurement of relative humidity and temperature only.
        See Ch 3.10.2"""
        self.bus.write_n_bytes([0x21, 0x96])
        time.sleep(0.05)



    def publish(self, description='NA', n=1, delay=None, blocking=True):
        """Get measured air partical data and output in JSON,
        plus metadata at intervals set by self.metadata_interval

        Parameters
        ----------
        description : str, description of data collected
        n : int, number of samples to record in this burst
        delay : float, seconds to delay between samples if n > 1
        blocking : bool, if True wait until data is ready. If False,
            self.start_measurement and self.stop_measurement must be
            called externally to this method.

        Returns
        -------
        str, formatted in JSON with keys:
            description : str
            n : sample number in this burst
            and values as described in self.metadata.header
        """

        if blocking:
            get = self.measure_single_shot_blocking
        else:
            get = self.read_measurement

        data_list = []
        for m in range(n):
            d = list(get())
            data_list.append(self.json_writer.publish([self.system_id, self.sensor_id, description, m] + d))
            if n == 1:
                return data_list[0]
            if delay is not None:
                time.sleep(delay)
        return data_list

    def write(self, description='NA', n=1, delay=None, blocking=True):
        """Get measured air partical data and save to file,
        formatted as either CSV with extension .csv or
        JSON and extension .jsontxt.

        Parameters
        ----------
        description : str, description of data collected
        n : int, number of samples to record in this burst
        delay : float, seconds to delay between samples if n > 1
        blocking : bool, if True wait until data is ready. If False,
            self.start_measurement and self.stop_measurement must be
            called externally to this method.

        Returns
        -------
        None, writes to disk the following data:
            description : str
            n : sample number in this burst
            and values as described in self.metadata.header
        """

        if blocking:
            get = self.measure_single_shot_blocking
        else:
            get = self.read_measurement

        wr = {"csv": self.csv_writer,
              "json": self.json_writer}[self.writer_output]
        for m in range(n):
            d = list(get())
            wr.write([self.sytem_id, self.sensor_id, self.description, m] + d)
            if delay is not None:
                time.sleep(delay)<|MERGE_RESOLUTION|>--- conflicted
+++ resolved
@@ -106,9 +106,6 @@
         self.writer_output = output
         self.csv_writer  = CSVWriter(metadata=self.metadata, time_source='std_time_ms')
         self.json_writer = JSONWriter(metadata=self.metadata, time_source='std_time_ms')
-<<<<<<< HEAD
-    
-=======
 
     def metadata_update(self):
         """Get the configuration settings for this device
@@ -116,7 +113,6 @@
         self.metadata.tC_offset = get_temperature_offset()
         self.metadata.altitude  = get_sensor_altitude()
 
->>>>>>> 8e40dd89
     # Basic Commands, Ch 3.5
     def start_periodic_measurement(self):
         """Start periodic measurement, updating at a 5 second interval. See Ch 3.5.1"""
