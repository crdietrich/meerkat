--- conflicted
+++ resolved
@@ -183,14 +183,11 @@
         data_out : str, JSON formatted data and metadata
         """
         data_out = {k: v for k, v in zip(self._metadata.header, data)}
-<<<<<<< HEAD
+        data_out[self.time_format] = self._timepiece.get_time()
 
         if timestamp is None:
             timestamp = self._timepiece.get_time()
         data_out[self.time_format] = timestamp
-=======
-        data_out[self.time_format] = self._timepiece.get_time()
->>>>>>> 81cbe44e
 
         if self._metadata_stream_i == self.metadata_interval:
             self._metadata_stream_i = 0
