--- conflicted
+++ resolved
@@ -50,31 +50,6 @@
         self.device_id = None
         self.revision = None
 
-<<<<<<< HEAD
-        self.device = DeviceData('MCP9808')
-        self.device.description = ('Microchip 0.5 degree C max accuracy' +
-            ' digitial temperature sensor')
-        self.device.urls = 'https://www.microchip.com/wwwproducts/en/en556182'
-        #self.device.active = None  # not sure if these two are needed?
-        #self.device.error = None
-        self.device.bus = repr(bus)
-        self.device.manufacturer = 'Microchip'
-        self.device.version_hw = '1.0'
-        self.device.version_sw = '1.0'
-        self.device.accuracy = 0.5
-        self.device.precision = '13bit'
-        self.device.calibration = None
-        self.device.units = 'degrees Celcius'
-
-        self.sample_id = None
-
-        if output == 'csv':
-            self.writer = CSVWriter('MCP9808')
-            self.writer.device = self.device.__dict__
-            self.writer.header = ['datetime', 'sample_id', 'temperature']
-        elif output == 'json':
-            self.writer = JSONWriter('MCP9808')
-=======
         # information about this device
         self.device = DeviceData('MCP9808')
         self.device.description = ('+/-0.5 degrees Celcius ' +
@@ -102,7 +77,6 @@
 
         elif output == 'json':
             self.writer = JSONWriter('MCP9808', time_format='std_time_ms')
->>>>>>> f5bd0c15
 
     def set_pointer(self, reg_name):
         """Set the pointer register address
@@ -209,15 +183,6 @@
             return 256 - (ub * 2**4) + (lb * 2**-4)
         else:
             return (ub * 2**4) + (lb * 2**-4)
-<<<<<<< HEAD
-    
-    def get(self, t=None, sid=None):
-        return [t, sid, self.get_temp()]
-
-    def write(self, t=None, sid=None):
-        self.writer.write(self.get(t=t, sid=sid))
-
-=======
 
     def get(self, description='no_description', n=1):
         """Get formatted output.
@@ -243,7 +208,6 @@
     def write(self, description='no_description', n=1):
         """Format output and save to file, formatted as either
         .csv or .json.
->>>>>>> f5bd0c15
         
         Parameters
         ----------
